use std::collections::HashMap;
use std::fmt::{Display, Formatter};
use std::net::IpAddr;
use std::path::PathBuf;
use std::str::FromStr;
use std::sync::Arc;
use std::time::Duration;

use anyhow::{Context, Result};
use axum::http::Uri;
use clap::{Args, ValueEnum};
use humantime_serde::re::humantime;
use serde::{Deserialize, Deserializer};

use crate::common::parse_public_url;
use crate::config::{RtcBuild, RtcClean, RtcServe, RtcWatch};
use crate::pipelines::PipelineStage;

/// Config options for the build system.
#[derive(Clone, Debug, Default, Deserialize, Args)]
pub struct ConfigOptsBuild {
    /// The index HTML file to drive the bundling process [default: index.html]
    pub target: Option<PathBuf>,

    /// Build in release mode [default: false]
    #[arg(long)]
    #[serde(default)]
    pub release: bool,

    /// The output dir for all final assets [default: dist]
    #[arg(short, long)]
    pub dist: Option<PathBuf>,

    /// Run without accessing the network
    #[arg(long)]
    #[serde(default)]
    pub offline: bool,

    /// Require Cargo.lock and cache are up to date
    #[arg(long)]
    #[serde(default)]
    pub frozen: bool,

    /// Require Cargo.lock is up to date
    #[arg(long)]
    #[serde(default)]
    pub locked: bool,

    /// Build without downloading required tools [default: false]
    #[arg(long, value_parser = parse_public_url)]
    pub public_url: Option<String>,

    /// Build without default features [default: false]
    #[arg(long)]
    #[serde(default)]
    pub no_default_features: bool,

    /// Build with all features [default: false]
    #[arg(long)]
    #[serde(default)]
    pub all_features: bool,

    /// A comma-separated list of features to activate, must not be used with all-features
    /// [default: ""]
    #[arg(long)]
    pub features: Option<String>,

    /// Whether to include hash values in the output file names [default: true]
    #[arg(long)]
    pub filehash: Option<bool>,

    /// Optional pattern for the app loader script [default: None]
    ///
    /// Patterns should include the sequences `{base}`, `{wasm}`, and `{js}` in order to
    /// properly load the application. Other sequences may be included corresponding
    /// to key/value pairs provided in `pattern_params`.
    ///
    /// These values can only be provided via config file.
    #[arg(skip)]
    #[serde(default)]
    pub pattern_script: Option<String>,

    /// Whether to inject scripts into your index file. [default: true]
    ///
    /// These values can only be provided via config file.
    #[arg(skip)]
    #[serde(default)]
    pub inject_scripts: Option<bool>,

    /// Optional pattern for the app preload element [default: None]
    ///
    /// Patterns should include the sequences `{base}`, `{wasm}`, and `{js}` in order to
    /// properly preload the application. Other sequences may be included corresponding
    /// to key/value pairs provided in `pattern_params`.
    ///
    /// These values can only be provided via config file.
    #[arg(skip)]
    #[serde(default)]
    pub pattern_preload: Option<String>,

    /// Optional replacement parameters corresponding to the patterns provided in
    /// `pattern_script` and `pattern_preload`.
    ///
    /// When a pattern is being replaced with its corresponding value from this map, if the value
    /// is prefixed with the symbol `@`, then the value is expected to be a file path, and the
    /// pattern will be replaced with the contents of the target file. This allows insertion of
    /// some big JSON state or even HTML files as a part of the `index.html` build.
    ///
    /// Trunk will automatically insert the `base`, `wasm` and `js` key/values into this map. In
    /// order for the app to be loaded properly, the patterns `{base}`, `{wasm}` and `{js}` should
    /// be used in `pattern_script` and `pattern_preload`.
    ///
    /// These values can only be provided via config file.
    #[arg(skip)]
    #[serde(default)]
    pub pattern_params: Option<HashMap<String, String>>,
}

#[derive(Clone, Debug)]
pub struct ConfigDuration(pub Duration);

impl<'de> Deserialize<'de> for ConfigDuration {
    fn deserialize<D>(deserializer: D) -> std::result::Result<Self, D::Error>
    where
        D: Deserializer<'de>,
    {
        Ok(Self(humantime_serde::deserialize(deserializer)?))
    }
}

impl FromStr for ConfigDuration {
    type Err = humantime::DurationError;

    fn from_str(s: &str) -> std::result::Result<Self, Self::Err> {
        Ok(Self(humantime::Duration::from_str(s)?.into()))
    }
}

/// Config options for the watch system.
#[derive(Clone, Debug, Default, Deserialize, Args)]
pub struct ConfigOptsWatch {
    /// Watch specific file(s) or folder(s) [default: build target parent folder]
    #[arg(short, long, value_name = "path")]
    pub watch: Option<Vec<PathBuf>>,
    /// Paths to ignore [default: []]
    #[arg(short, long, value_name = "path")]
    pub ignore: Option<Vec<PathBuf>>,
    /// Using polling mode for detecting changes
    #[arg(long)]
    #[serde(default)]
    pub poll: bool,
    /// The polling interval, when polling is enabled
    #[arg(long)]
    #[serde(default)]
    pub poll_interval: Option<ConfigDuration>,
    /// Allow enabling a cooldown, discarding all change events during the build [default: false]
    #[arg(long)]
    #[serde(default)]
    pub enable_cooldown: bool,
}

/// WebSocket protocol
#[derive(Clone, Copy, Debug, Deserialize, ValueEnum)]
#[serde(rename_all = "lowercase")]
pub enum WsProtocol {
    Wss,
    Ws,
}

impl Display for WsProtocol {
    fn fmt(&self, f: &mut std::fmt::Formatter<'_>) -> std::fmt::Result {
        write!(
            f,
            "{}",
            match self {
                WsProtocol::Wss => "wss",
                WsProtocol::Ws => "ws",
            }
        )
    }
}

/// Config options for the serve system.
#[derive(Clone, Debug, Default, Deserialize, Args)]
pub struct ConfigOptsServe {
    /// The address to serve on [default: 127.0.0.1]
    #[arg(long)]
    pub address: Option<IpAddr>,
    /// The port to serve on [default: 8080]
    #[arg(long)]
    pub port: Option<u16>,
    /// Open a browser tab once the initial build is complete [default: false]
    #[arg(long)]
    #[serde(default)]
    pub open: bool,
    /// A URL to which requests will be proxied [default: None]
    #[arg(long = "proxy-backend")]
    #[serde(default, deserialize_with = "deserialize_uri")]
    pub proxy_backend: Option<Uri>,
    /// The URI on which to accept requests which are to be rewritten and proxied to backend
    /// [default: None]
    #[arg(long = "proxy-rewrite")]
    #[serde(default)]
    pub proxy_rewrite: Option<String>,
    /// Configure the proxy for handling WebSockets [default: false]
    #[arg(long = "proxy-ws")]
    #[serde(default)]
    pub proxy_ws: bool,
    /// Configure the proxy to accept insecure requests [default: false]
    #[arg(long = "proxy-insecure")]
    #[serde(default)]
    pub proxy_insecure: bool,
    /// Disable auto-reload of the web app [default: false]
    #[arg(long = "no-autoreload")]
    #[serde(default)]
    pub no_autoreload: bool,
    /// Additional headers to send in responses [default: none]
    #[clap(skip)]
    #[serde(default)]
    pub headers: HashMap<String, String>,
    /// Disable error reporting in the browser [default: false]
    #[arg(long = "no-error-reporting")]
    #[serde(default)]
    pub no_error_reporting: bool,
    /// Protocol used for the auto-reload WebSockets connection [enum: ws, wss]
    #[arg(long = "ws-protocol")]
    pub ws_protocol: Option<WsProtocol>,
    /// The TLS key file to enable TLS encryption [default: None]
    #[arg(long)]
    pub tls_key_path: Option<PathBuf>,
    /// The TLS cert file to enable TLS encryption [default: None]
    #[arg(long)]
    pub tls_cert_path: Option<PathBuf>,
}

/// Config options for the serve system.
#[derive(Clone, Debug, Default, Deserialize, Args)]
pub struct ConfigOptsClean {
    /// The output dir for all final assets [default: dist]
    #[arg(short, long)]
    pub dist: Option<PathBuf>,
    /// Optionally perform a cargo clean [default: false]
    #[arg(long)]
    #[serde(default)]
    pub cargo: bool,
}

/// Config options for automatic application downloads.
#[derive(Clone, Debug, Default, Deserialize)]
pub struct ConfigOptsTools {
    /// Version of `dart-sass` to use.
    pub sass: Option<String>,
    /// Version of `wasm-bindgen` to use.
    pub wasm_bindgen: Option<String>,
    /// Version of `wasm-opt` to use.
    pub wasm_opt: Option<String>,
    /// Version of `tailwindcss-cli` to use.
    pub tailwindcss: Option<String>,
}

/// Config options for building proxies.
///
/// NOTE WELL: this configuration type is different from the others inasmuch as it is only used
/// when parsing the `Trunk.toml` config file. It is not intended to be configured via CLI or env
/// vars.
#[derive(Clone, Debug, Deserialize)]
pub struct ConfigOptsProxy {
    /// The URL of the backend to which requests are to be proxied.
    #[serde(deserialize_with = "deserialize_uri")]
    pub backend: Uri,
    /// An optional URI prefix which is to be used as the base URI for proxying requests, which
    /// defaults to the URI of the backend.
    ///
    /// When a value is specified, requests received on this URI will have this URI segment
    /// replaced with the URI of the `backend`.
    pub rewrite: Option<String>,
    /// Configure the proxy for handling WebSockets.
    #[serde(default)]
    pub ws: bool,
    /// Configure the proxy to accept insecure certificates.
    #[serde(default)]
    pub insecure: bool,
}

/// Config options for build system hooks.
#[derive(Clone, Debug, Deserialize)]
#[serde(rename_all = "snake_case")]
pub struct ConfigOptsHook {
    /// The stage in the build process to execute this hook.
    pub stage: PipelineStage,
    /// The command to run for this hook.
    pub command: String,
    /// Any arguments to pass to the command.
    #[serde(default)]
    pub command_arguments: Vec<String>,
}

/// Deserialize a Uri from a string.
fn deserialize_uri<'de, D, T>(data: D) -> std::result::Result<T, D::Error>
where
    D: Deserializer<'de>,
    T: std::convert::From<Uri>,
{
    let val = String::deserialize(data)?;
    Uri::from_str(val.as_str())
        .map(Into::into)
        .map_err(|err| serde::de::Error::custom(err.to_string()))
}

/// A model of all potential configuration options for the Trunk CLI system.
#[derive(Clone, Debug, Default, Deserialize)]
pub struct ConfigOpts {
    pub build: Option<ConfigOptsBuild>,
    pub watch: Option<ConfigOptsWatch>,
    pub serve: Option<ConfigOptsServe>,
    pub clean: Option<ConfigOptsClean>,
    pub tools: Option<ConfigOptsTools>,
    pub proxy: Option<Vec<ConfigOptsProxy>>,
    pub hooks: Option<Vec<ConfigOptsHook>>,
}

impl ConfigOpts {
    /// Extract the runtime config for the build system based on all config layers.
    pub fn rtc_build(cli_build: ConfigOptsBuild, config: Option<PathBuf>) -> Result<Arc<RtcBuild>> {
        let base_layer = Self::file_and_env_layers(config)?;
        let build_layer = Self::cli_opts_layer_build(cli_build, base_layer);
        let build_opts = build_layer.build.unwrap_or_default();
        let tools_opts = build_layer.tools.unwrap_or_default();
        let hooks_opts = build_layer.hooks.unwrap_or_default();
        Ok(Arc::new(RtcBuild::new(
            build_opts, tools_opts, hooks_opts, false,
        )?))
    }

    /// Extract the runtime config for the watch system based on all config layers.
    pub fn rtc_watch(
        cli_build: ConfigOptsBuild,
        cli_watch: ConfigOptsWatch,
        config: Option<PathBuf>,
    ) -> Result<Arc<RtcWatch>> {
        let base_layer = Self::file_and_env_layers(config)?;
        let build_layer = Self::cli_opts_layer_build(cli_build, base_layer);
        let watch_layer = Self::cli_opts_layer_watch(cli_watch, build_layer);
        let build_opts = watch_layer.build.unwrap_or_default();
        let watch_opts = watch_layer.watch.unwrap_or_default();
        let tools_opts = watch_layer.tools.unwrap_or_default();
        let hooks_opts = watch_layer.hooks.unwrap_or_default();
        Ok(Arc::new(RtcWatch::new(
            build_opts, watch_opts, tools_opts, hooks_opts, false, false,
        )?))
    }

    /// Extract the runtime config for the serve system based on all config layers.
    pub async fn rtc_serve(
        cli_build: ConfigOptsBuild,
        cli_watch: ConfigOptsWatch,
        cli_serve: ConfigOptsServe,
        config: Option<PathBuf>,
    ) -> Result<Arc<RtcServe>> {
        let base_layer = Self::file_and_env_layers(config)?;
        let build_layer = Self::cli_opts_layer_build(cli_build, base_layer);
        let watch_layer = Self::cli_opts_layer_watch(cli_watch, build_layer);
        let serve_layer = Self::cli_opts_layer_serve(cli_serve, watch_layer);
        let build_opts = serve_layer.build.unwrap_or_default();
        let watch_opts = serve_layer.watch.unwrap_or_default();
        let serve_opts = serve_layer.serve.unwrap_or_default();
        let tools_opts = serve_layer.tools.unwrap_or_default();
        let hooks_opts = serve_layer.hooks.unwrap_or_default();
        Ok(Arc::new(
            RtcServe::new(
                build_opts,
                watch_opts,
                serve_opts,
                tools_opts,
                hooks_opts,
                serve_layer.proxy,
            )
            .await?,
        ))
    }

    /// Extract the runtime config for the clean system based on all config layers.
    pub fn rtc_clean(cli_clean: ConfigOptsClean, config: Option<PathBuf>) -> Result<Arc<RtcClean>> {
        let base_layer = Self::file_and_env_layers(config)?;
        let clean_layer = Self::cli_opts_layer_clean(cli_clean, base_layer);
        let clean_opts = clean_layer.clean.unwrap_or_default();
        Ok(Arc::new(RtcClean::new(clean_opts)))
    }

    /// Return the full configuration based on config file & environment variables.
    pub fn full(config: Option<PathBuf>) -> Result<Self> {
        Self::file_and_env_layers(config)
    }

    fn cli_opts_layer_build(cli: ConfigOptsBuild, cfg_base: Self) -> Self {
        let opts = ConfigOptsBuild {
            target: cli.target,
            release: cli.release,
            dist: cli.dist,
            public_url: cli.public_url,
            no_default_features: cli.no_default_features,
            all_features: cli.all_features,
            features: cli.features,
            filehash: cli.filehash,
            inject_scripts: cli.inject_scripts,
            pattern_script: cli.pattern_script,
            pattern_preload: cli.pattern_preload,
            pattern_params: cli.pattern_params,
            offline: cli.offline,
            frozen: cli.frozen,
            locked: cli.locked,
        };
        let cfg_build = ConfigOpts {
            build: Some(opts),
            watch: None,
            serve: None,
            clean: None,
            tools: None,
            proxy: None,
            hooks: None,
        };
        Self::merge(cfg_base, cfg_build)
    }

    fn cli_opts_layer_watch(cli: ConfigOptsWatch, cfg_base: Self) -> Self {
        let opts = ConfigOptsWatch {
            watch: cli.watch,
            ignore: cli.ignore,
            poll: cli.poll,
            poll_interval: cli.poll_interval,
            enable_cooldown: cli.enable_cooldown,
        };
        let cfg = ConfigOpts {
            build: None,
            watch: Some(opts),
            serve: None,
            clean: None,
            tools: None,
            proxy: None,
            hooks: None,
        };
        Self::merge(cfg_base, cfg)
    }

    fn cli_opts_layer_serve(cli: ConfigOptsServe, cfg_base: Self) -> Self {
        let opts = ConfigOptsServe {
            address: cli.address,
            port: cli.port,
            open: cli.open,
            proxy_backend: cli.proxy_backend,
            proxy_rewrite: cli.proxy_rewrite,
            proxy_insecure: cli.proxy_insecure,
            proxy_ws: cli.proxy_ws,
            no_autoreload: cli.no_autoreload,
            headers: cli.headers,
            no_error_reporting: cli.no_error_reporting,
            ws_protocol: cli.ws_protocol,
            tls_key_path: cli.tls_key_path,
            tls_cert_path: cli.tls_cert_path,
        };
        let cfg = ConfigOpts {
            build: None,
            watch: None,
            serve: Some(opts),
            clean: None,
            tools: None,
            proxy: None,
            hooks: None,
        };
        Self::merge(cfg_base, cfg)
    }

    fn cli_opts_layer_clean(cli: ConfigOptsClean, cfg_base: Self) -> Self {
        let opts = ConfigOptsClean {
            dist: cli.dist,
            cargo: cli.cargo,
        };
        let cfg = ConfigOpts {
            build: None,
            watch: None,
            serve: None,
            clean: Some(opts),
            tools: None,
            proxy: None,
            hooks: None,
        };
        Self::merge(cfg_base, cfg)
    }

    fn file_and_env_layers(path: Option<PathBuf>) -> Result<Self> {
        let toml_cfg = Self::from_file(path)?;
        let env_cfg = Self::from_env().context("error reading trunk env var config")?;
        let cfg = Self::merge(toml_cfg, env_cfg);
        Ok(cfg)
    }

    /// Read runtime config from a `Trunk.toml` file at the target path.
    ///
    /// NOTE WELL: any paths specified in a Trunk.toml file must be interpreted as being relative
    /// to the file itself.
    fn from_file(path: Option<PathBuf>) -> Result<Self> {
        let mut trunk_toml_path = path.unwrap_or_else(|| "Trunk.toml".into());
        if !trunk_toml_path.exists() {
            return Ok(Default::default());
        }
        if !trunk_toml_path.is_absolute() {
            trunk_toml_path = trunk_toml_path.canonicalize().with_context(|| {
                format!(
                    "error getting canonical path to Trunk config file {:?}",
                    &trunk_toml_path
                )
            })?;
        }
        let cfg_bytes =
            std::fs::read_to_string(&trunk_toml_path).context("error reading config file")?;
        let mut cfg: Self = toml::from_str(&cfg_bytes)
            .context("error reading config file contents as TOML data")?;
        if let Some(parent) = trunk_toml_path.parent() {
            if let Some(build) = cfg.build.as_mut() {
                if let Some(target) = build.target.as_mut() {
                    if !target.is_absolute() {
                        *target =
                            std::fs::canonicalize(parent.join(&target)).with_context(|| {
                                format!(
                                    "error taking canonical path to [build].target {:?} in {:?}",
                                    target, trunk_toml_path
                                )
                            })?;
                    }
                }
                if let Some(dist) = build.dist.as_mut() {
                    if !dist.is_absolute() {
                        *dist = parent.join(&dist);
                    }
                }
            }
            if let Some(serve) = cfg.serve.as_mut() {
                if let Some(tls_key_path) = serve.tls_key_path.as_mut() {
                    if !tls_key_path.is_absolute() {
<<<<<<< HEAD
                        *tls_key_path =
                            std::fs::canonicalize(parent.join(&tls_key_path)).with_context(|| {
                                format!(
                                    "error taking canonical path to [serve].tls_key_path {:?} in {:?}",
                                    tls_key_path, trunk_toml_path
                                )
                            })?;
=======
                        *tls_key_path = parent.join(&tls_key_path);
>>>>>>> bc3590ba
                    }
                }
                if let Some(tls_cert_path) = serve.tls_cert_path.as_mut() {
                    if !tls_cert_path.is_absolute() {
<<<<<<< HEAD
                        *tls_cert_path =
                            std::fs::canonicalize(parent.join(&tls_cert_path)).with_context(|| {
                                format!(
                                    "error taking canonical path to [serve].tls_cert_path {:?} in {:?}",
                                    tls_cert_path, trunk_toml_path
                                )
                            })?;
=======
                        *tls_cert_path = parent.join(&tls_cert_path);
>>>>>>> bc3590ba
                    }
                }
            }
            if let Some(watch) = cfg.watch.as_mut() {
                if let Some(watch_paths) = watch.watch.as_mut() {
                    for path in watch_paths.iter_mut() {
                        if !path.is_absolute() {
                            *path =
                                std::fs::canonicalize(parent.join(&path)).with_context(|| {
                                    format!(
                                        "error taking canonical path to [watch].watch {:?} in {:?}",
                                        path, trunk_toml_path
                                    )
                                })?;
                        }
                    }
                }
                if let Some(ignore_paths) = watch.ignore.as_mut() {
                    for path in ignore_paths.iter_mut() {
                        if !path.is_absolute() {
                            *path =
                                std::fs::canonicalize(parent.join(&path)).with_context(|| {
                                    format!(
                                        "error taking canonical path to [watch].ignore {:?} in \
                                         {:?}",
                                        path, trunk_toml_path
                                    )
                                })?;
                        }
                    }
                }
            }
            if let Some(clean) = cfg.clean.as_mut() {
                if let Some(dist) = clean.dist.as_mut() {
                    if !dist.is_absolute() {
                        *dist = parent.join(&dist);
                    }
                }
            }
        }
        Ok(cfg)
    }

    fn from_env() -> Result<Self> {
        Ok(ConfigOpts {
            build: Some(envy::prefixed("TRUNK_BUILD_").from_env()?),
            watch: Some(envy::prefixed("TRUNK_WATCH_").from_env()?),
            serve: Some(envy::prefixed("TRUNK_SERVE_").from_env()?),
            clean: Some(envy::prefixed("TRUNK_CLEAN_").from_env()?),
            tools: Some(envy::prefixed("TRUNK_TOOLS_").from_env()?),
            proxy: None,
            hooks: None,
        })
    }

    /// Merge the given layers, where the `greater` layer takes precedence.
    fn merge(mut lesser: Self, mut greater: Self) -> Self {
        greater.build = match (lesser.build.take(), greater.build.take()) {
            (None, None) => None,
            (Some(val), None) | (None, Some(val)) => Some(val),
            (Some(l), Some(mut g)) => {
                g.target = g.target.or(l.target);
                g.dist = g.dist.or(l.dist);
                g.public_url = g.public_url.or(l.public_url);
                g.filehash = g.filehash.or(l.filehash);
                // NOTE: this can not be disabled in the cascade.
                if l.release {
                    g.release = true;
                }
                // NOTE: this can not be disabled in the cascade.
                if l.offline {
                    g.offline = true;
                }
                // NOTE: this can not be disabled in the cascade.
                if l.frozen {
                    g.frozen = true;
                }
                // NOTE: this can not be disabled in the cascade.
                if l.locked {
                    g.locked = true;
                }
                g.inject_scripts = g.inject_scripts.or(l.inject_scripts);
                g.pattern_preload = g.pattern_preload.or(l.pattern_preload);
                g.pattern_script = g.pattern_script.or(l.pattern_script);
                g.pattern_params = g.pattern_params.or(l.pattern_params);
                Some(g)
            }
        };
        greater.watch = match (lesser.watch.take(), greater.watch.take()) {
            (None, None) => None,
            (Some(val), None) | (None, Some(val)) => Some(val),
            (Some(l), Some(mut g)) => {
                g.watch = g.watch.or(l.watch);
                g.ignore = g.ignore.or(l.ignore);
                Some(g)
            }
        };
        greater.serve = match (lesser.serve.take(), greater.serve.take()) {
            (None, None) => None,
            (Some(val), None) | (None, Some(val)) => Some(val),
            (Some(l), Some(mut g)) => {
                g.proxy_backend = g.proxy_backend.or(l.proxy_backend);
                g.proxy_rewrite = g.proxy_rewrite.or(l.proxy_rewrite);
                g.address = g.address.or(l.address);
                g.port = g.port.or(l.port);
                g.proxy_ws = g.proxy_ws || l.proxy_ws;
                g.ws_protocol = g.ws_protocol.or(l.ws_protocol);
                g.tls_key_path = g.tls_key_path.or(l.tls_key_path);
                g.tls_cert_path = g.tls_cert_path.or(l.tls_cert_path);
                // NOTE: this can not be disabled in the cascade.
                if l.no_autoreload {
                    g.no_autoreload = true;
                }
                // NOTE: this can not be disabled in the cascade.
                if l.open {
                    g.open = true;
                }
                g.headers.extend(l.headers);
                // NOTE: this can not be disabled in the cascade.
                if l.no_error_reporting {
                    g.no_error_reporting = true;
                }
                Some(g)
            }
        };
        greater.tools = match (lesser.tools.take(), greater.tools.take()) {
            (None, None) => None,
            (Some(val), None) | (None, Some(val)) => Some(val),
            (Some(l), Some(mut g)) => {
                g.sass = g.sass.or(l.sass);
                g.wasm_bindgen = g.wasm_bindgen.or(l.wasm_bindgen);
                g.wasm_opt = g.wasm_opt.or(l.wasm_opt);
                g.tailwindcss = g.tailwindcss.or(l.tailwindcss);
                Some(g)
            }
        };
        greater.clean = match (lesser.clean.take(), greater.clean.take()) {
            (None, None) => None,
            (Some(val), None) | (None, Some(val)) => Some(val),
            (Some(l), Some(mut g)) => {
                g.dist = g.dist.or(l.dist);
                // NOTE: this can not be disabled in the cascade.
                if l.cargo {
                    g.cargo = true;
                }
                Some(g)
            }
        };
        greater.proxy = match (lesser.proxy.take(), greater.proxy.take()) {
            (None, None) => None,
            (Some(val), None) | (None, Some(val)) => Some(val),
            (Some(_), Some(g)) => Some(g), // No meshing/merging. Only take the greater value.
        };
        greater.hooks = match (lesser.hooks.take(), greater.hooks.take()) {
            (None, None) => None,
            (Some(val), None) | (None, Some(val)) => Some(val),
            (Some(_), Some(g)) => Some(g), // No meshing/merging. Only take the greater value.
        };
        greater
    }
}

/// Cross origin setting
#[derive(Copy, Clone, PartialEq, Eq, Debug, Default)]
pub enum CrossOrigin {
    #[default]
    Anonymous,
    UseCredentials,
}

impl CrossOrigin {
    pub fn from_str(s: &str) -> Result<Self, CrossOriginParseError> {
        Ok(match s {
            "" | "anonymous" => CrossOrigin::Anonymous,
            "use-credentials" => CrossOrigin::UseCredentials,
            _ => return Err(CrossOriginParseError::InvalidValue),
        })
    }
}

impl Display for CrossOrigin {
    fn fmt(&self, f: &mut Formatter<'_>) -> std::fmt::Result {
        match self {
            Self::Anonymous => write!(f, "anonymous"),
            Self::UseCredentials => write!(f, "use-credentials"),
        }
    }
}

#[derive(Debug, thiserror::Error)]
pub enum CrossOriginParseError {
    #[error("invalid value")]
    InvalidValue,
}

/// Integrity type for subresource protection
#[derive(Copy, Clone, Eq, PartialEq, Hash, Debug, Default)]
pub enum Integrity {
    None,
    Sha256,
    #[default]
    Sha384,
    Sha512,
}

impl FromStr for Integrity {
    type Err = IntegrityParseError;

    fn from_str(s: &str) -> std::result::Result<Self, Self::Err> {
        Ok(match s {
            "" => Default::default(),
            "none" => Self::None,
            "sha256" => Self::Sha256,
            "sha384" => Self::Sha384,
            "sha512" => Self::Sha512,
            _ => return Err(IntegrityParseError::InvalidValue),
        })
    }
}

impl Display for Integrity {
    fn fmt(&self, f: &mut Formatter<'_>) -> std::fmt::Result {
        match self {
            Self::None => write!(f, "none"),
            Self::Sha256 => write!(f, "sha256"),
            Self::Sha384 => write!(f, "sha384"),
            Self::Sha512 => write!(f, "sha512"),
        }
    }
}

#[derive(Debug, thiserror::Error)]
pub enum IntegrityParseError {
    #[error("invalid value")]
    InvalidValue,
}<|MERGE_RESOLUTION|>--- conflicted
+++ resolved
@@ -537,32 +537,12 @@
             if let Some(serve) = cfg.serve.as_mut() {
                 if let Some(tls_key_path) = serve.tls_key_path.as_mut() {
                     if !tls_key_path.is_absolute() {
-<<<<<<< HEAD
-                        *tls_key_path =
-                            std::fs::canonicalize(parent.join(&tls_key_path)).with_context(|| {
-                                format!(
-                                    "error taking canonical path to [serve].tls_key_path {:?} in {:?}",
-                                    tls_key_path, trunk_toml_path
-                                )
-                            })?;
-=======
                         *tls_key_path = parent.join(&tls_key_path);
->>>>>>> bc3590ba
                     }
                 }
                 if let Some(tls_cert_path) = serve.tls_cert_path.as_mut() {
                     if !tls_cert_path.is_absolute() {
-<<<<<<< HEAD
-                        *tls_cert_path =
-                            std::fs::canonicalize(parent.join(&tls_cert_path)).with_context(|| {
-                                format!(
-                                    "error taking canonical path to [serve].tls_cert_path {:?} in {:?}",
-                                    tls_cert_path, trunk_toml_path
-                                )
-                            })?;
-=======
                         *tls_cert_path = parent.join(&tls_cert_path);
->>>>>>> bc3590ba
                     }
                 }
             }
