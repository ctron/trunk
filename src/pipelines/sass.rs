//! Sass/Scss asset pipeline.

use std::path::PathBuf;
use std::sync::Arc;

use anyhow::{ensure, Context, Result};
use nipper::Document;
use tokio::fs;
use tokio::task::JoinHandle;

use super::{AssetFile, AttrWriter, Attrs, TrunkAssetPipelineOutput, ATTR_HREF, ATTR_INLINE};
use crate::common;
use crate::config::RtcBuild;
use crate::tools::{self, Application};

/// A sass/scss asset pipeline.
pub struct Sass {
    /// The ID of this pipeline's source HTML element.
    id: usize,
    /// Runtime build config.
    cfg: Arc<RtcBuild>,
    /// The asset file being processed.
    asset: AssetFile,
    /// If the specified SASS/SCSS file should be inlined.
    use_inline: bool,
    /// E.g. `disabled`, `id="..."`
    other_attrs: Attrs,
}

impl Sass {
    pub const TYPE_SASS: &'static str = "sass";
    pub const TYPE_SCSS: &'static str = "scss";

    pub async fn new(
        cfg: Arc<RtcBuild>,
        html_dir: Arc<PathBuf>,
        attrs: Attrs,
        id: usize,
    ) -> Result<Self> {
        // Build the path to the target asset.
        let href_attr = attrs.get(ATTR_HREF).context(
            r#"required attr `href` missing for <link data-trunk rel="sass|scss" .../> element"#,
        )?;
        let mut path = PathBuf::new();
        path.extend(href_attr.split('/'));
        let asset = AssetFile::new(&html_dir, path).await?;
        let use_inline = attrs.get(ATTR_INLINE).is_some();
        Ok(Self {
            id,
            cfg,
            asset,
            use_inline,
            other_attrs: attrs,
        })
    }

    /// Spawn the pipeline for this asset type.
    #[tracing::instrument(level = "trace", skip(self))]
    pub fn spawn(self) -> JoinHandle<Result<TrunkAssetPipelineOutput>> {
        tokio::spawn(self.run())
    }

    /// Run this pipeline.
    #[tracing::instrument(level = "trace", skip(self))]
    async fn run(self) -> Result<TrunkAssetPipelineOutput> {
        let version = self.cfg.tools.sass.as_deref();
        let sass = tools::get(Application::Sass, version, self.cfg.offline).await?;

        let source_path_str = dunce::simplified(&self.asset.path).display().to_string();
        let source_test = common::path_exists_and(&source_path_str, |m| m.is_file()).await;
        ensure!(
            source_test.ok() == Some(true),
            "SASS source path '{source_path_str}' does not exist / is not a file"
        );

        let temp_target_file_name = format!("{}.css", &self.asset.file_stem.to_string_lossy());
        let temp_target_file_path =
            dunce::simplified(&self.cfg.staging_dist.join(&temp_target_file_name))
                .display()
                .to_string();

        let args = &[
            "--no-source-map",
            "--style",
            match &self.cfg.release {
                true => "compressed",
                false => "expanded",
            },
            &source_path_str,
            &temp_target_file_path,
        ];

        let rel_path = common::strip_prefix(&self.asset.path);
        tracing::info!(path = ?rel_path, "compiling sass/scss");
        common::run_command(Application::Sass.name(), &sass, args).await?;

<<<<<<< HEAD
        let css = fs::read_to_string(&temp_target_file_path).await?;
        fs::remove_file(&temp_target_file_path).await?;
=======
        let css = fs::read_to_string(&file_path)
            .await
            .with_context(|| format!("error reading CSS result file '{file_path}'"))?;
        fs::remove_file(&file_path).await?;
>>>>>>> c3d7f62d

        // Check if the specified SASS/SCSS file should be inlined.
        let css_ref = if self.use_inline {
            // Avoid writing any files, return the CSS as a String.
            CssRef::Inline(css)
        } else {
            // Hash the contents to generate a file name, and then write the contents to the dist
            // dir.
            let hash = seahash::hash(css.as_bytes());
            let file_name = self
                .cfg
                .filehash
                .then(|| format!("{}-{:x}.css", &self.asset.file_stem.to_string_lossy(), hash))
                .unwrap_or(temp_target_file_name);
            let file_path = self.cfg.staging_dist.join(&file_name);

            // Write the generated CSS to the filesystem.
            fs::write(&file_path, css).await.with_context(|| {
                format!(
                    "error writing SASS pipeline output file '{}'",
                    file_path.display()
                )
            })?;

            // Generate a hashed reference to the new CSS file.
            CssRef::File(file_name)
        };

        tracing::info!(path = ?rel_path, "finished compiling sass/scss");
        Ok(TrunkAssetPipelineOutput::Sass(SassOutput {
            cfg: self.cfg.clone(),
            id: self.id,
            css_ref,
            attrs: self.other_attrs,
        }))
    }
}

/// The output of a sass/scss build pipeline.
pub struct SassOutput {
    /// The runtime build config.
    pub cfg: Arc<RtcBuild>,
    /// The ID of this pipeline.
    pub id: usize,
    /// Data on the finalized output file.
    pub css_ref: CssRef,
    /// The other attributes copied over from the original.
    pub attrs: Attrs,
}

/// The resulting CSS of the SASS/SCSS compilation.
pub enum CssRef {
    /// CSS to be inlined (for `data-inline`).
    Inline(String),
    /// A hashed file reference to a CSS file (default).
    File(String),
}

impl SassOutput {
    pub async fn finalize(self, dom: &mut Document) -> Result<()> {
        let html = match self.css_ref {
            // Insert the inlined CSS into a `<style>` tag.
            CssRef::Inline(css) => format!(
                r#"<style type="text/css"{attrs}>{css}</style>"#,
                attrs = AttrWriter::new(&self.attrs, AttrWriter::EXCLUDE_CSS_INLINE)
            ),
            // Link to the CSS file.
            CssRef::File(file) => {
                format!(
                    r#"<link rel="stylesheet" href="{base}{file}"{attrs}/>"#,
                    base = &self.cfg.public_url,
                    attrs = AttrWriter::new(&self.attrs, AttrWriter::EXCLUDE_CSS_LINK)
                )
            }
        };
        dom.select(&super::trunk_id_selector(self.id))
            .replace_with_html(html);
        Ok(())
    }
}<|MERGE_RESOLUTION|>--- conflicted
+++ resolved
@@ -94,15 +94,10 @@
         tracing::info!(path = ?rel_path, "compiling sass/scss");
         common::run_command(Application::Sass.name(), &sass, args).await?;
 
-<<<<<<< HEAD
-        let css = fs::read_to_string(&temp_target_file_path).await?;
-        fs::remove_file(&temp_target_file_path).await?;
-=======
-        let css = fs::read_to_string(&file_path)
+        let css = fs::read_to_string(&temp_target_file_path)
             .await
             .with_context(|| format!("error reading CSS result file '{file_path}'"))?;
-        fs::remove_file(&file_path).await?;
->>>>>>> c3d7f62d
+        fs::remove_file(&temp_target_file_path).await?;
 
         // Check if the specified SASS/SCSS file should be inlined.
         let css_ref = if self.use_inline {
