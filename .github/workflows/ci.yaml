--- conflicted
+++ resolved
@@ -149,11 +149,7 @@
             wasm32-example-yew-tailwindcss
 
       - name: Setup | Cache | Example yew-tls
-<<<<<<< HEAD
-        uses: actions/cache@v2
-=======
         uses: actions/cache@v3
->>>>>>> bc3590ba
         with:
           path: examples/yew-tls/target
           key: wasm32-example-yew-tls
